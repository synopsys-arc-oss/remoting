/*
 * The MIT License
 * 
 * Copyright (c) 2004-2009, Sun Microsystems, Inc., Kohsuke Kawaguchi
 * 
 * Permission is hereby granted, free of charge, to any person obtaining a copy
 * of this software and associated documentation files (the "Software"), to deal
 * in the Software without restriction, including without limitation the rights
 * to use, copy, modify, merge, publish, distribute, sublicense, and/or sell
 * copies of the Software, and to permit persons to whom the Software is
 * furnished to do so, subject to the following conditions:
 * 
 * The above copyright notice and this permission notice shall be included in
 * all copies or substantial portions of the Software.
 * 
 * THE SOFTWARE IS PROVIDED "AS IS", WITHOUT WARRANTY OF ANY KIND, EXPRESS OR
 * IMPLIED, INCLUDING BUT NOT LIMITED TO THE WARRANTIES OF MERCHANTABILITY,
 * FITNESS FOR A PARTICULAR PURPOSE AND NONINFRINGEMENT. IN NO EVENT SHALL THE
 * AUTHORS OR COPYRIGHT HOLDERS BE LIABLE FOR ANY CLAIM, DAMAGES OR OTHER
 * LIABILITY, WHETHER IN AN ACTION OF CONTRACT, TORT OR OTHERWISE, ARISING FROM,
 * OUT OF OR IN CONNECTION WITH THE SOFTWARE OR THE USE OR OTHER DEALINGS IN
 * THE SOFTWARE.
 */
package hudson.remoting;

import java.io.File;
import java.io.IOException;
import java.io.InputStream;
import java.io.Serializable;
import java.lang.ref.WeakReference;
import java.lang.reflect.Method;
import java.net.URL;
import java.net.MalformedURLException;
import java.net.URLClassLoader;
import java.util.Enumeration;
import java.util.HashMap;
import java.util.Map;
import java.util.Vector;
import java.util.List;
import java.util.ArrayList;
import java.util.Collections;
import java.util.Set;
import java.util.HashSet;
import java.util.logging.Level;
import java.util.logging.Logger;
import org.jenkinsci.constant_pool_scanner.ConstantPoolScanner;

import org.jenkinsci.constant_pool_scanner.ConstantPoolScanner;

import static hudson.remoting.Util.*;
import static java.util.logging.Level.*;

/**
 * Loads class files from the other peer through {@link Channel}.
 *
 * <p>
 * If the {@linkplain Channel#isRestricted() channel is restricted}, this classloader will be
 * created by will not attempt to load anything from the remote classloader. The reason we
 * create such a useless instance is so that when such classloader is sent back to the remote side again,
 * the remoting system can re-discover what {@link ClassLoader} this was tied to.
 *
 * @author Kohsuke Kawaguchi
 */
final class RemoteClassLoader extends URLClassLoader {

    private static final Logger LOGGER = Logger.getLogger(RemoteClassLoader.class.getName());

    /**
     * Proxy to the code running on remote end.
     *
     * We use {@link DumbClassLoaderBridge} to ensure that all the methods
     * added post prefetch can be used on this object.
     */
    private final IClassLoader proxy;

    /**
     * HACK: if the {@link #proxy} object is a remoted object from the other side,
     * remember its proxy object so that we can map it back when this object is
     * exported to the other side.
     */
    private final Object underlyingProxy;

    /**
     * Remote peer that the {@link #proxy} is connected to.
     */
    private final Channel channel;

    private final Map<String,URLish> resourceMap = new HashMap<String,URLish>();
    private final Map<String,Vector<URLish>> resourcesMap = new HashMap<String,Vector<URLish>>();

    /**
     * List of jars that are already pre-fetched through {@link #addURL(URL)}.
     *
     * <p>
     * Note that URLs in this set are URLs on the other peer.
     */
    private final Set<URL> prefetchedJars = new HashSet<URL>();

    /**
     * {@link ClassFile}s that were sent by remote as pre-fetch.
     */
    private final Map<String,ClassReference> prefetchedClasses = Collections.synchronizedMap(new HashMap<String,ClassReference>());

    public static ClassLoader create(ClassLoader parent, IClassLoader proxy) {
        if(proxy instanceof ClassLoaderProxy) {
            // when the remote sends 'RemoteIClassLoader' as the proxy, on this side we get it
            // as ClassLoaderProxy. This means, the so-called remote classloader here is
            // actually our classloader that we exported to the other side.
            return ((ClassLoaderProxy)proxy).cl;
        }
        return new RemoteClassLoader(parent, proxy);
    }

    private RemoteClassLoader(ClassLoader parent, IClassLoader proxy) {
        super(new URL[0],parent);
        this.channel = RemoteInvocationHandler.unwrap(proxy);
        this.underlyingProxy = proxy;
        if (!channel.remoteCapability.supportsPrefetch() || channel.getJarCache()==null)
            proxy = new DumbClassLoaderBridge(proxy);
        this.proxy = proxy;
    }

    /**
     * If this {@link RemoteClassLoader} represents a classloader from the specified channel,
     * return its exported OID. Otherwise return -1.
     */
    /*package*/ int getOid(Channel channel) {
        return RemoteInvocationHandler.unwrap(underlyingProxy,channel);
    }

    protected Class<?> findClass(String name) throws ClassNotFoundException {
        try {
            // first attempt to load from locally fetched jars
            return super.findClass(name);
        } catch (ClassNotFoundException e) {
            if(channel.isRestricted())
                throw e;
            // delegate to remote
            if (channel.remoteCapability.supportsMultiClassLoaderRPC()) {
                /*
                    In multi-classloader setup, RemoteClassLoaders do not retain the relationships among the original classloaders,
                    so each RemoteClassLoader ends up loading classes on its own without delegating to other RemoteClassLoaders.

                    See the classloader X/Y examples in HUDSON-5048 for the depiction of the problem.

                    So instead, we find the right RemoteClassLoader to load the class on per class basis.
                    The communication is optimized for the single classloader use, by always returning the class file image
                    along with the reference to the initiating ClassLoader (if the initiating ClassLoader has already loaded this class,
                    then the class file image is wasted.)
                 */
                long startTime = System.nanoTime();
                ClassReference cf;
                if (channel.remoteCapability.supportsPrefetch()) {
                    cf = prefetchedClasses.remove(name);
                    if (cf == null) {
<<<<<<< HEAD
                        Map<String,ClassFile> all = proxy.fetch3(name);
                        synchronized (prefetchedClasses) {
                            for (Map.Entry<String,ClassFile> entry : all.entrySet()) {
=======
                        Map<String,ClassFile2> all = proxy.fetch3(name);
                        synchronized (prefetchedClasses) {
                            for (Map.Entry<String,ClassFile2> entry : all.entrySet()) {
>>>>>>> b88373c6
                                ClassReference ref = new ClassReference(channel,entry.getValue());
                                if (entry.getKey().equals(name)) {
                                    cf = ref;
                                    LOGGER.log(Level.FINER, "fetch3 on {0}", name);
                                } else {
                                    prefetchedClasses.put(entry.getKey(), ref);
                                    LOGGER.log(Level.FINER, "prefetch {0} -> {1}", new Object[] {name, entry.getKey()});
                                }
                                if (ref.classLoader instanceof RemoteClassLoader) {
                                    RemoteClassLoader rcl = (RemoteClassLoader) ref.classLoader;
                                    rcl.prefetchedClasses.put(entry.getKey(), ref);
                                }
                            }
                        }

                        assert cf != null;
                    } else {
                        LOGGER.log(Level.FINER, "had already fetched {0}", name);
                    }
                } else {
                    LOGGER.log(Level.FINER, "fetch2 on {0}", name);
                    cf = new ClassReference(channel,proxy.fetch2(name));
                }
                channel.classLoadingTime.addAndGet(System.nanoTime()-startTime);
                channel.classLoadingCount.incrementAndGet();

                ClassLoader cl = cf.classLoader;
                if (cl instanceof RemoteClassLoader) {
                    RemoteClassLoader rcl = (RemoteClassLoader) cl;
                    synchronized (_getClassLoadingLock(rcl, name)) {
                        Class<?> c = rcl.findLoadedClass(name);
                        if (TESTING) {
                            try {
                                Thread.sleep(1000);
                            } catch (InterruptedException x) {
                                assert false : x;
                            }
                        }
                        if (c==null) {
                            // TODO: check inner class handling
                            try {
                                c = rcl.loadClassFile(name,cf.classImage.resolve(channel,name.replace('.','/')+".class"));
                            } catch (IOException x) {
                                throw new ClassNotFoundException(name,x);
                            } catch (InterruptedException x) {
                                throw new ClassNotFoundException(name,x);
                            }
                        }
                        return c;
                    }
                } else {
                    return cl.loadClass(name);
                }
            } else {
                long startTime = System.nanoTime();
                byte[] bytes = proxy.fetch(name);
                channel.classLoadingTime.addAndGet(System.nanoTime()-startTime);
                channel.classLoadingCount.incrementAndGet();

                return loadClassFile(name, bytes);
            }
        }
    }

    private static Method gCLL;
    static {
        try {
            gCLL = ClassLoader.class.getDeclaredMethod("getClassLoadingLock", String.class);
            gCLL.setAccessible(true);
        } catch (NoSuchMethodException x) {
            // OK, Java 6
        } catch (Exception x) {
            LOGGER.log(WARNING, null, x);
        }
    }
    private static Object _getClassLoadingLock(RemoteClassLoader rcl, String name) {
        // Java 7: return rcl.getClassLoadingLock(name);
        if (gCLL != null) {
            try {
                return gCLL.invoke(rcl, name);
            } catch (Exception x) {
                LOGGER.log(WARNING, null, x);
            }
        }
        return rcl;
    }
    /** JENKINS-6604 */
    static boolean TESTING;

    private Class<?> loadClassFile(String name, byte[] bytes) {
        // if someone else is forcing us to load a class by giving as bytecode,
        // discard our prefetched version since we'll never use them.
        prefetchedClasses.remove(name);

        // define package
        definePackage(name);

        try {
            return defineClass(name, bytes, 0, bytes.length);
        } catch (ClassFormatError e) {
            throw (ClassFormatError)new ClassFormatError("Failed to load "+name).initCause(e);
        }
    }

    /**
     * Defining a package is necessary to make {@link Class#getPackage()} work,
     * which is often used to retrieve package-level annotations.
     * (for example, JAXB RI and Hadoop use them.) 
     */
    private void definePackage(String name) {
        int idx = name.lastIndexOf('.');
        if (idx<0)  return; // not in a package
        
        String packageName = name.substring(0,idx);
        if (getPackage(packageName) != null)    // already defined
            return;

        definePackage(packageName, null, null, null, null, null, null, null);
    }

    public URL findResource(String name) {
        // first attempt to load from locally fetched jars
        URL url = super.findResource(name);
        if(url!=null || channel.isRestricted())   return url;

        try {
            if(resourceMap.containsKey(name)) {
                URLish f = resourceMap.get(name);
                if(f==null) return null;    // no such resource
                URL u = f.toURL();
                if (u!=null)    return u;
            }

            long startTime = System.nanoTime();

            ResourceFile r = proxy.getResource2(name);
            ResourceImageRef image=null;
            if (r!=null)    image=r.image;

            channel.resourceLoadingTime.addAndGet(System.nanoTime()-startTime);
            channel.resourceLoadingCount.incrementAndGet();
            if(image==null) {
                resourceMap.put(name,null);
                return null;
            }

            URLish res = image.resolveURL(channel, name);
            resourceMap.put(name,res);
            return res.toURL();
        } catch (IOException e) {
            throw new Error("Unable to load resource "+name,e);
        } catch (InterruptedException e) {
            throw new Error("Unable to load resource "+name,e);
        }
    }

    private static Vector<URL> toURLs(Vector<URLish> src) throws MalformedURLException {
        Vector<URL> r = new Vector<URL>(src.size());
        for (URLish s : src) {
            URL u = s.toURL();
            if (u==null)    return null;    // abort
            r.add(u);
        }
        return r;
    }

    public Enumeration<URL> findResources(String name) throws IOException {
        if(channel.isRestricted())
            return EMPTY_ENUMERATION;

        // TODO: use the locally fetched jars to speed up the look up
        // the challenge is how to combine the list from local jars
        // and the remote list

        Vector<URLish> v = resourcesMap.get(name);
        if(v!=null) {
            Vector<URL> urls = toURLs(v);
            if(urls!=null)
                return urls.elements();
        }

        long startTime = System.nanoTime();
        ResourceFile[] images = proxy.getResources2(name);
        channel.resourceLoadingTime.addAndGet(System.nanoTime()-startTime);
        channel.resourceLoadingCount.incrementAndGet();

        v = new Vector<URLish>();
        for( ResourceFile image: images )
            try {
                v.add(image.image.resolveURL(channel,name));
            } catch (InterruptedException e) {
                throw (Error)new Error("Failed to load resources "+name).initCause(e);
            }
        resourcesMap.put(name,v);

        return toURLs(v).elements();
    }

    /**
     * @deprecated Use {@link Util#deleteDirectoryOnExit(File)}
     */
    public static void deleteDirectoryOnExit(File dir) {
        Util.deleteDirectoryOnExit(dir);
    }


    /**
     * Prefetches the jar into this class loader.
     *
     * @param jar
     *      Jar to be prefetched. Note that this file is an file on the other end,
     *      and doesn't point to anything meaningful locally.
     * @return
     *      true if the prefetch happened. false if the jar is already prefetched.
     * @see Channel#preloadJar(Callable, Class[]) 
     */
    /*package*/ boolean prefetch(URL jar) throws IOException {
        synchronized (prefetchedJars) {
            if(prefetchedJars.contains(jar))
                return false;

            String p = jar.getPath().replace('\\','/');
            p = getBaseName(p);
            File localJar = makeResource(p,proxy.fetchJar(jar));
            addURL(localJar.toURI().toURL());
            prefetchedJars.add(jar);
            return true;
        }
    }

    // for local ref
    public static class ClassReference {
        final ClassLoader classLoader;
<<<<<<< HEAD
        final byte[] classImage;

        public ClassReference(Channel channel, ClassFile wireFormat) {
            this.classLoader = channel.importedClassLoaders.get(wireFormat.classLoader);
            this.classImage = wireFormat.classImage;
        }
    }

    // for wire
=======
        final ResourceImageRef classImage;

        public ClassReference(Channel channel, ClassFile wireFormat) {
            this.classLoader = channel.importedClassLoaders.get(wireFormat.classLoader);
            this.classImage = new ResourceImageDirect(wireFormat.classImage);
        }

        public ClassReference(Channel channel, ClassFile2 wireFormat) {
            // TODO: importedClassLoaders.get looks awfully inefficient
            this.classLoader = channel.importedClassLoaders.get(wireFormat.classLoader);
            this.classImage = wireFormat.image;
        }
    }

    /**
     * Wire format that we used to use for transferring a class file.
     *
     * This is superseded by {@link ClassFile2} but left here for interop with legacy remoting jars.
     */
>>>>>>> b88373c6
    public static class ClassFile implements Serializable {
        /**
         * oid of the classloader that should load this class.
         */
        final int classLoader;
        final byte[] classImage;

        ClassFile(int classLoader, byte[] classImage) {
            this.classLoader = classLoader;
            this.classImage = classImage;
        }

        private static final long serialVersionUID = 1L;

        public ClassFile2 upconvert(URL local) {
            return new ClassFile2(classLoader,new ResourceImageDirect(classImage),local);
        }
    }

    /**
     * Wire format that we use to transfer a resource file.
     *
     * {@link Capability#supportsPrefetch()} enables this feature
     */
    public static class ResourceFile implements Serializable {
        /**
         * Encapsulates how to retrieve the actual resource.
         */
        final ResourceImageRef image;

        /**
         * While this object is still on the sender side, an object that allows
         * this side to read its content.
         */
        transient final URL local;

        /**
         * Fall back for creating a direct resource
         */
        ResourceFile(URL local) throws IOException {
            this(new ResourceImageDirect(local), local);
        }

        ResourceFile(ResourceImageRef image, URL local) {
            this.image = image;
            this.local = local;
        }

        private static final long serialVersionUID = 1L;
    }

    /**
     * A class file is a kind of a {@link ResourceFile}
     */
    public static class ClassFile2 extends ResourceFile {
        /**
         * oid of the classloader that should load this class.
         */
        final int classLoader;

        ClassFile2(int classLoader, URL local) throws IOException {
            this(classLoader,new ResourceImageDirect(local), local);
        }

        ClassFile2(int classLoader, ResourceImageRef image, URL local) {
            super(image,local);
            this.classLoader = classLoader;
        }

        private static final long serialVersionUID = 1L;
    }

    /**
     * Remoting interface.
     */
    public static interface IClassLoader {
        byte[] fetchJar(URL url) throws IOException;

        /**
         * Retrieves the bytecode of a class.
         */
        byte[] fetch(String className) throws ClassNotFoundException;

        /**
         * Multi-classloader aware version of {@link #fetch(String)}.
         * In addition to the byte code, we get the reference to the classloader
         * that's supposed to load this.
         */
        ClassFile fetch2(String className) throws ClassNotFoundException;
<<<<<<< HEAD
        /**
         * {@link #fetch2(String)} plus pre-fetch.
         *
         * The callee may return additional {@link ClassFile}s that it expects
         * to get loaded in a near future. This avoids repeated invocations of {@link #fetch2(String)}
         * thereby reducing the # of roundtrips.
         *
         * @since 2.21
         */
        Map<String,ClassFile> fetch3(String className) throws ClassNotFoundException;
=======

>>>>>>> b88373c6
        byte[] getResource(String name) throws IOException;
        byte[][] getResources(String name) throws IOException;

    // the rest is added as a part of Capability.supportsPrefetch()
        /**
         * {@link #fetch2(String)} plus pre-fetch.
         *
         * The callee may return additional {@link ClassFile}s that it expects
         * to get loaded in a near future. This avoids repeated invocations of {@link #fetch2(String)}
         * thereby reducing the # of roundtrips.
         *
         * @since 2.PREFETCH
         * @see Capability#supportsPrefetch()
         */
        Map<String,ClassFile2> fetch3(String className) throws ClassNotFoundException;

        /**
         * Remoting equivalent of {@link ClassLoader#getResource(String)}
         *
         * @return
         *      null if the resource is not found.
         */
        ResourceFile getResource2(String name) throws IOException;

        /**
         * Remoting equivalent of {@link ClassLoader#getResources(String)}
         *
         * @return
         *      never null
         */
        ResourceFile[] getResources2(String name) throws IOException;
    }

    public static IClassLoader export(ClassLoader cl, Channel local) {
        if (cl instanceof RemoteClassLoader) {
            // check if this is a remote classloader from the channel
            final RemoteClassLoader rcl = (RemoteClassLoader) cl;
            int oid = RemoteInvocationHandler.unwrap(rcl.underlyingProxy, local);
            if(oid!=-1) {
                return new RemoteIClassLoader(oid,rcl.proxy);
            }
        }
        return local.export(IClassLoader.class, new ClassLoaderProxy(cl,local), false);
    }

    public static void pin(ClassLoader cl, Channel local) {
        if (cl instanceof RemoteClassLoader) {
            // check if this is a remote classloader from the channel
            final RemoteClassLoader rcl = (RemoteClassLoader) cl;
            int oid = RemoteInvocationHandler.unwrap(rcl.proxy, local);
            if(oid!=-1) return;
        }
        local.pin(new ClassLoaderProxy(cl,local));
    }

    /**
     * Exports and just returns the object ID, instead of obtaining the proxy.
     */
    static int exportId(ClassLoader cl, Channel local) {
        return local.export(new ClassLoaderProxy(cl,local), false);
    }

    /*package*/ static final class ClassLoaderProxy implements IClassLoader {
        final ClassLoader cl;
        final Channel channel;
        /**
         * Class names that we've already sent to the other side as pre-fetch.
         */
        private final Set<String> prefetched = new HashSet<String>();

        public ClassLoaderProxy(ClassLoader cl, Channel channel) {
        	assert cl != null;

            this.cl = cl;
            this.channel = channel;
        }

        public byte[] fetchJar(URL url) throws IOException {
            return readFully(url.openStream());
        }

        public byte[] fetch(String className) throws ClassNotFoundException {
        	if (!USE_BOOTSTRAP_CLASSLOADER && cl==PSEUDO_BOOTSTRAP) {
        		throw new ClassNotFoundException("Classloading from bootstrap classloader disabled");
        	}
        	
            InputStream in = cl.getResourceAsStream(className.replace('.', '/') + ".class");
            if(in==null)
                throw new ClassNotFoundException(className);

            try {
                return readFully(in);
            } catch (IOException e) {
                throw new ClassNotFoundException();
            }
        }

        public ClassFile fetch2(String className) throws ClassNotFoundException {
            ClassLoader ecl = cl.loadClass(className).getClassLoader();
            if (ecl == null) {
            	if (USE_BOOTSTRAP_CLASSLOADER) {
            		ecl = PSEUDO_BOOTSTRAP;
            	} else {
            		throw new ClassNotFoundException("Classloading from system classloader disabled");
            	}
            }

            try {
                InputStream in = ecl.getResourceAsStream(className.replace('.', '/') + ".class");
                if(in==null)
                    throw new ClassNotFoundException(className);
                return new ClassFile(
                        exportId(ecl,channel),
                        readFully(in));
            } catch (IOException e) {
                throw new ClassNotFoundException();
            }
        }

<<<<<<< HEAD
        public Map<String,ClassFile> fetch3(String className) throws ClassNotFoundException {
            ClassFile cf = fetch2(className);
            Map<String,ClassFile> all = new HashMap<String,ClassFile>();
=======
        public ClassFile2 fetch4(String className) throws ClassNotFoundException {
            Class<?> c = cl.loadClass(className);
            ClassLoader ecl = c.getClassLoader();
            if (ecl == null) {
            	if (USE_BOOTSTRAP_CLASSLOADER) {
            		ecl = PSEUDO_BOOTSTRAP;
            	} else {
            		throw new ClassNotFoundException("Classloading from system classloader disabled");
            	}
            }

            try {
                final URL urlOfClassFile = Which.classFileUrl(c);

                try {
                    File jar = Which.jarFile(c);
                    if (jar.isFile()) {// for historical reasons the jarFile method can return a directory
                        Checksum sum = channel.jarLoader.calcChecksum(jar);
                        return new ClassFile2(exportId(ecl,channel),
                                new ResourceImageInJar(sum,null /* TODO: we need to check if the URL of c points to the expected location of the file */),urlOfClassFile);
                    }
                } catch (IllegalArgumentException e) {
                    // we determined that 'c' isn't in a jar file
                    LOGGER.log(FINE,c+" isn't in a jar file: "+urlOfClassFile,e);
                }
                return fetch2(className).upconvert(urlOfClassFile);
            } catch (IOException e) {
                throw new ClassNotFoundException();
            }
        }

        public Map<String,ClassFile2> fetch3(String className) throws ClassNotFoundException {
            ClassFile2 cf = fetch4(className);
            Map<String,ClassFile2> all = new HashMap<String,ClassFile2>();
>>>>>>> b88373c6
            all.put(className, cf);
            synchronized (prefetched) {
                prefetched.add(className);
            }
<<<<<<< HEAD
            for (String other : analyze(cf.classImage)) {
                synchronized (prefetched) {
                    if (!prefetched.add(other)) {
                        continue;
                    }
                }
                try {
                    // XXX could even traverse second-level dependencies, etc.
                    all.put(other, fetch2(other));
                } catch (ClassNotFoundException x) {
                    // ignore: might not be real class name, etc.
                }
=======
            try {
                for (String other : analyze(cf.local.openStream())) {
                    synchronized (prefetched) {
                        if (!prefetched.add(other)) {
                            continue;
                        }
                    }
                    try {
                        // XXX could even traverse second-level dependencies, etc.
                        all.put(other, fetch4(other));
                    } catch (ClassNotFoundException x) {
                        // ignore: might not be real class name, etc.
                    }
                }
            } catch (IOException e) {
                LOGGER.log(WARNING, "Failed to analyze the class file: "+cf.local, e);
                // ignore
>>>>>>> b88373c6
            }
            return all;
        }

<<<<<<< HEAD
=======
        private URL getResourceURL(String name) throws IOException {
            URL resource = cl.getResource(name);
           	if (resource == null) {
           		return null;
           	}

           	if (!USE_BOOTSTRAP_CLASSLOADER) {
           		URL systemResource = PSEUDO_BOOTSTRAP.getResource(name);
           		if (resource.equals(systemResource)) {
           			return null;
           		}
           	}

            return resource;
        }

        public ResourceFile getResource2(String name) throws IOException {
            URL resource = getResourceURL(name);
            if (resource == null) return null;

            return makeResource(name, resource);
        }

        private ResourceFile makeResource(String name, URL resource) throws IOException {
            try {
                File jar = Which.jarFile(resource, name);
                if (jar.isFile()) {// for historical reasons the jarFile method can return a directory
                    Checksum sum = channel.jarLoader.calcChecksum(jar);
                    return new ResourceFile(new ResourceImageInJar(sum,null),resource);
                }
            } catch (IllegalArgumentException e) {
                LOGGER.log(FINE,name+" isn't in a jar file: "+resource,e);
            }
            return new ResourceFile(resource);
        }

>>>>>>> b88373c6
        public byte[] getResource(String name) throws IOException {
        	URL resource = getResourceURL(name);
        	if (resource == null)   return null;
            return readFully(resource.openStream());
        }

        public List<URL> getResourcesURL(String name) throws IOException {
            List<URL> images = new ArrayList<URL>();

            Set<URL> systemResources = null;
            if (!USE_BOOTSTRAP_CLASSLOADER) {
            	systemResources = new HashSet<URL>();
            	Enumeration<URL> e = PSEUDO_BOOTSTRAP.getResources(name);
            	while (e.hasMoreElements()) {
            		systemResources.add(e.nextElement());
            	}
            }

            Enumeration<URL> e = cl.getResources(name);
            while(e.hasMoreElements()) {
            	URL url = e.nextElement();
            	if (systemResources == null || !systemResources.contains(url)) {
            		images.add(url);
            	}
            }

            return images;
        }

        public byte[][] getResources(String name) throws IOException {
            List<URL> x = getResourcesURL(name);
            byte[][] r = new byte[x.size()][];
            for (int i = 0; i < r.length; i++)
                r[i] = readFully(x.get(i).openStream());
            return r;
        }

        public ResourceFile[] getResources2(String name) throws IOException {
            List<URL> x = getResourcesURL(name);
            ResourceFile[] r = new ResourceFile[x.size()];
            for (int i = 0; i < r.length; i++) {
                r[i] = makeResource(name,x.get(i));
            }
            return r;
        }

        public boolean equals(Object that) {
            if (this == that) return true;
            if (that == null || getClass() != that.getClass()) return false;

            return cl.equals(((ClassLoaderProxy) that).cl);
        }

        public int hashCode() {
            return cl.hashCode();
        }

        @Override
        public String toString() {
            return super.toString()+'['+cl.toString()+']';
        }

        /**
         * Since bootstrap classloader by itself doesn't have the {@link ClassLoader} object
         * representing it (a crazy design, really), accessing it is unnecessarily hard.
         *
         * <p>
         * So we create a child classloader that delegates directly to the bootstrap, without adding
         * any new classpath. In this way, we can effectively use this classloader as a representation
         * of the bootstrap classloader.
         */
        private static final ClassLoader PSEUDO_BOOTSTRAP = new URLClassLoader(new URL[0],null) {
            @Override
            public String toString() {
                return "PSEUDO_BOOTSTRAP";
            }
        };
    }

    /**
     * {@link IClassLoader} to be shipped back to the channel where it came from.
     *
     * <p>
     * When the object stays on the side where it's created, delegate to the proxy field
     * to work (which will be the remote instance.) Once transferred to the other side,
     * resolve back to the instance on the server.
     */
    private static class RemoteIClassLoader implements IClassLoader, Serializable {
        private transient final IClassLoader proxy;
        private final int oid;

        private RemoteIClassLoader(int oid, IClassLoader proxy) {
            this.proxy = proxy;
            this.oid = oid;
        }

        public byte[] fetchJar(URL url) throws IOException {
            return proxy.fetchJar(url);
        }

        public byte[] fetch(String className) throws ClassNotFoundException {
            return proxy.fetch(className);
        }

        public ClassFile fetch2(String className) throws ClassNotFoundException {
            return proxy.fetch2(className);
        }

<<<<<<< HEAD
        public Map<String,ClassFile> fetch3(String className) throws ClassNotFoundException {
=======
        public Map<String,ClassFile2> fetch3(String className) throws ClassNotFoundException {
>>>>>>> b88373c6
            return proxy.fetch3(className);
        }

        public byte[] getResource(String name) throws IOException {
            return proxy.getResource(name);
        }

        public byte[][] getResources(String name) throws IOException {
            return proxy.getResources(name);
        }

        public ResourceFile getResource2(String name) throws IOException {
            return proxy.getResource2(name);
        }

        public ResourceFile[] getResources2(String name) throws IOException {
            return proxy.getResources2(name);
        }

        private Object readResolve() {
            return Channel.current().getExportedObject(oid);
        }

        private static final long serialVersionUID = 1L;
    }

<<<<<<< HEAD
    private static Iterable<String> analyze(byte[] bytecode) {
=======
    private static Iterable<String> analyze(InputStream bytecode) {
>>>>>>> b88373c6
        // Other options include ASM and org.apache.tools.ant.taskdefs.optional.depend.constantpool.ConstantPool.
        try {
            return ConstantPoolScanner.dependencies(bytecode);
        } catch (IOException x) {
<<<<<<< HEAD
            LOGGER.log(Level.WARNING, "could not parse bytecode", x);
=======
            LOGGER.log(WARNING, "could not parse bytecode", x);
>>>>>>> b88373c6
            return Collections.emptySet();
        }
    }
 
    /**
     * If set to true, classes loaded by the bootstrap classloader will be also remoted to the remote JVM.
     * By default, classes that belong to the bootstrap classloader will NOT be remoted, as each JVM gets its own JRE
     * and their versions can be potentially different.
     */
    public static boolean USE_BOOTSTRAP_CLASSLOADER = Boolean.getBoolean(RemoteClassLoader.class.getName() + ".useBootstrapClassLoader");

    private static final Enumeration<URL> EMPTY_ENUMERATION = new Vector<URL>().elements();
}<|MERGE_RESOLUTION|>--- conflicted
+++ resolved
@@ -27,7 +27,6 @@
 import java.io.IOException;
 import java.io.InputStream;
 import java.io.Serializable;
-import java.lang.ref.WeakReference;
 import java.lang.reflect.Method;
 import java.net.URL;
 import java.net.MalformedURLException;
@@ -43,7 +42,6 @@
 import java.util.HashSet;
 import java.util.logging.Level;
 import java.util.logging.Logger;
-import org.jenkinsci.constant_pool_scanner.ConstantPoolScanner;
 
 import org.jenkinsci.constant_pool_scanner.ConstantPoolScanner;
 
@@ -153,15 +151,9 @@
                 if (channel.remoteCapability.supportsPrefetch()) {
                     cf = prefetchedClasses.remove(name);
                     if (cf == null) {
-<<<<<<< HEAD
-                        Map<String,ClassFile> all = proxy.fetch3(name);
-                        synchronized (prefetchedClasses) {
-                            for (Map.Entry<String,ClassFile> entry : all.entrySet()) {
-=======
                         Map<String,ClassFile2> all = proxy.fetch3(name);
                         synchronized (prefetchedClasses) {
                             for (Map.Entry<String,ClassFile2> entry : all.entrySet()) {
->>>>>>> b88373c6
                                 ClassReference ref = new ClassReference(channel,entry.getValue());
                                 if (entry.getKey().equals(name)) {
                                     cf = ref;
@@ -395,17 +387,6 @@
     // for local ref
     public static class ClassReference {
         final ClassLoader classLoader;
-<<<<<<< HEAD
-        final byte[] classImage;
-
-        public ClassReference(Channel channel, ClassFile wireFormat) {
-            this.classLoader = channel.importedClassLoaders.get(wireFormat.classLoader);
-            this.classImage = wireFormat.classImage;
-        }
-    }
-
-    // for wire
-=======
         final ResourceImageRef classImage;
 
         public ClassReference(Channel channel, ClassFile wireFormat) {
@@ -425,7 +406,6 @@
      *
      * This is superseded by {@link ClassFile2} but left here for interop with legacy remoting jars.
      */
->>>>>>> b88373c6
     public static class ClassFile implements Serializable {
         /**
          * oid of the classloader that should load this class.
@@ -515,20 +495,7 @@
          * that's supposed to load this.
          */
         ClassFile fetch2(String className) throws ClassNotFoundException;
-<<<<<<< HEAD
-        /**
-         * {@link #fetch2(String)} plus pre-fetch.
-         *
-         * The callee may return additional {@link ClassFile}s that it expects
-         * to get loaded in a near future. This avoids repeated invocations of {@link #fetch2(String)}
-         * thereby reducing the # of roundtrips.
-         *
-         * @since 2.21
-         */
-        Map<String,ClassFile> fetch3(String className) throws ClassNotFoundException;
-=======
-
->>>>>>> b88373c6
+
         byte[] getResource(String name) throws IOException;
         byte[][] getResources(String name) throws IOException;
 
@@ -648,11 +615,6 @@
             }
         }
 
-<<<<<<< HEAD
-        public Map<String,ClassFile> fetch3(String className) throws ClassNotFoundException {
-            ClassFile cf = fetch2(className);
-            Map<String,ClassFile> all = new HashMap<String,ClassFile>();
-=======
         public ClassFile2 fetch4(String className) throws ClassNotFoundException {
             Class<?> c = cl.loadClass(className);
             ClassLoader ecl = c.getClassLoader();
@@ -687,25 +649,10 @@
         public Map<String,ClassFile2> fetch3(String className) throws ClassNotFoundException {
             ClassFile2 cf = fetch4(className);
             Map<String,ClassFile2> all = new HashMap<String,ClassFile2>();
->>>>>>> b88373c6
             all.put(className, cf);
             synchronized (prefetched) {
                 prefetched.add(className);
             }
-<<<<<<< HEAD
-            for (String other : analyze(cf.classImage)) {
-                synchronized (prefetched) {
-                    if (!prefetched.add(other)) {
-                        continue;
-                    }
-                }
-                try {
-                    // XXX could even traverse second-level dependencies, etc.
-                    all.put(other, fetch2(other));
-                } catch (ClassNotFoundException x) {
-                    // ignore: might not be real class name, etc.
-                }
-=======
             try {
                 for (String other : analyze(cf.local.openStream())) {
                     synchronized (prefetched) {
@@ -723,13 +670,10 @@
             } catch (IOException e) {
                 LOGGER.log(WARNING, "Failed to analyze the class file: "+cf.local, e);
                 // ignore
->>>>>>> b88373c6
             }
             return all;
         }
 
-<<<<<<< HEAD
-=======
         private URL getResourceURL(String name) throws IOException {
             URL resource = cl.getResource(name);
            	if (resource == null) {
@@ -766,7 +710,6 @@
             return new ResourceFile(resource);
         }
 
->>>>>>> b88373c6
         public byte[] getResource(String name) throws IOException {
         	URL resource = getResourceURL(name);
         	if (resource == null)   return null;
@@ -875,11 +818,7 @@
             return proxy.fetch2(className);
         }
 
-<<<<<<< HEAD
-        public Map<String,ClassFile> fetch3(String className) throws ClassNotFoundException {
-=======
         public Map<String,ClassFile2> fetch3(String className) throws ClassNotFoundException {
->>>>>>> b88373c6
             return proxy.fetch3(className);
         }
 
@@ -906,20 +845,12 @@
         private static final long serialVersionUID = 1L;
     }
 
-<<<<<<< HEAD
-    private static Iterable<String> analyze(byte[] bytecode) {
-=======
     private static Iterable<String> analyze(InputStream bytecode) {
->>>>>>> b88373c6
         // Other options include ASM and org.apache.tools.ant.taskdefs.optional.depend.constantpool.ConstantPool.
         try {
             return ConstantPoolScanner.dependencies(bytecode);
         } catch (IOException x) {
-<<<<<<< HEAD
-            LOGGER.log(Level.WARNING, "could not parse bytecode", x);
-=======
             LOGGER.log(WARNING, "could not parse bytecode", x);
->>>>>>> b88373c6
             return Collections.emptySet();
         }
     }
